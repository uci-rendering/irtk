from ..connector import Connector
from ..scene import *
from ..io import write_mesh
from collections import OrderedDict
from ..utils import Timer

import drjit
import psdr_jit
from drjit.scalar import Array3f
from drjit.cuda import Array3f as Vector3fC, Array3i as Vector3iC
from drjit.cuda.ad import Array3f as Vector3fD, Array1f as Vector1fD, Float32 as FloatD, Matrix4f as Matrix4fD, Matrix3f as Matrix3fD
from drjit.cuda.ad import Float32 as FloatD
import torch

import os
<<<<<<< HEAD
import time

=======
from ..utils import Timer
>>>>>>> e6b3ca2f
class PSDRJITConnector(Connector, connector_name='psdr_jit'):

    def __init__(self):
        super().__init__()

        self.default_render_options = {
            'spp': 64,
            'sppe': 0,
            'sppse': 0,
            'log_level': 0,
            'npass': 1,
            'seed': 0,
            'guiding_options': {
                'type': 'none'
            }
        }

    def update_scene_objects(self, scene, render_options):
        if 'psdr_jit' in scene.cached:
            cache = scene.cached['psdr_jit']
        else:
            cache = {}
            scene.cached['psdr_jit'] = cache
            cache['scene'] = psdr_jit.Scene()
            cache['name_map'] = {}
            cache['integrators'] = OrderedDict()
            cache['configured'] = False

            def clean_up():
                drjit.flush_malloc_cache()
                drjit.flush_kernel_cache()

            cache['clean_up'] = clean_up

        for k in self.default_render_options:
            if k not in render_options:
                render_options[k] = self.default_render_options[k]

        psdr_scene = cache['scene']

        psdr_scene.opts.spp = render_options['spp']
        psdr_scene.opts.sppe = render_options['sppe']
        psdr_scene.opts.sppse = render_options['sppse']
        psdr_scene.opts.log_level = render_options['log_level']
        psdr_scene.seed = render_options['seed']

        drjit_params = []
        for name in scene.components:
            component = scene[name]
            component_type = str.split(str(type(component)), '.')[-1][:-2]
            with Timer(f"'{component_type}' preparation", False):
                drjit_params += self.extensions[type(component)](name, scene)

        if not cache['configured']:
            psdr_scene.configure() 
            cache['configured'] = True
        
        return scene.cached['psdr_jit'], drjit_params

    def renderC(self, scene, render_options, sensor_ids=[0], integrator_id=0):
        cache, _ = self.update_scene_objects(scene, render_options)
        psdr_scene = cache['scene']

<<<<<<< HEAD
        with Timer('Forward configure'):
            cache['scene'].configure(sensor_ids)
        
=======
        psdr_scene.configure(sensor_ids)

>>>>>>> e6b3ca2f
        npass = render_options['npass']
        h, w, c = cache['film']['shape']
        if type(integrator_id) == int:
            integrator = list(cache['integrators'].values())[integrator_id]
        elif type(integrator_id) == str:
            integrator = cache['integrators'][integrator_id]
        else:
            raise RuntimeError('integrator_id is invalid: {integrator_id}')

<<<<<<< HEAD
        with Timer('Forward'):
            images = []
            for sensor_id in sensor_ids:
                image = to_torch_f(torch.zeros((h * w, c)))
                for i in range(npass):
                    image_pass = integrator.renderC(cache['scene'], sensor_id).torch()
                    image += image_pass / npass
                image = image.reshape(h, w, c)
                images.append(image)
=======
        images = []
        for sensor_id in sensor_ids:
            image = to_torch_f(torch.zeros((h * w, c)))
            for i in range(npass):
                image_pass = integrator.renderC(psdr_scene, sensor_id).torch()
                image += image_pass / npass
            image = image.reshape(h, w, c)
            images.append(image)
>>>>>>> e6b3ca2f

        return images
        
    def renderD(self, image_grads, scene, render_options, sensor_ids=[0], integrator_id=0):
        cache, drjit_params = self.update_scene_objects(scene, render_options)

<<<<<<< HEAD
        with Timer('Backward configure', False):
            cache['scene'].configure(sensor_ids)
=======
        psdr_scene = cache['scene']
        psdr_scene.configure(sensor_ids)
>>>>>>> e6b3ca2f

        npass = render_options['npass']
        h, w, c = cache['film']['shape']
        if type(integrator_id) == int:
            psdr_integrator = list(cache['integrators'].values())[integrator_id]
        elif type(integrator_id) == str:
            psdr_integrator = cache['integrators'][integrator_id]
        else:
            raise RuntimeError('integrator_id is invalid: {integrator_id}')
        
        param_grads = [torch.zeros_like(scene[param_name]) for param_name in scene.requiring_grad]

<<<<<<< HEAD
        with Timer('Backward'):
            for i, sensor_id in enumerate(sensor_ids):
                image_grad = Vector3fC(image_grads[i].reshape(-1, 3) / npass)
                for j in range(npass):
                    
                    image = integrator.renderD(cache['scene'], sensor_id)
                    tmp = drjit.dot(image_grad, image)
                    drjit.backward(tmp)
=======
        for i, sensor_id in enumerate(sensor_ids):
            image_grad = Vector3fC(image_grads[i].reshape(-1, 3) / npass)
            self.preprocess_guiding(psdr_integrator, psdr_scene, sensor_id, render_options['guiding_options'])
            for j in range(npass):
                image = psdr_integrator.renderD(psdr_scene, sensor_id)
                tmp = drjit.dot(image_grad, image)
                drjit.backward(tmp)
>>>>>>> e6b3ca2f

                    for param_grad, drjit_param in zip(param_grads, drjit_params):
                        grad = to_torch_f(drjit.grad(drjit_param).torch())
                        grad = torch.nan_to_num(grad).reshape(param_grad.shape)
                        param_grad += grad

        return param_grads

    def preprocess_guiding(self, psdr_integrator, psdr_scene, sensor_id, guiding_options):
        if isinstance(psdr_integrator, psdr_jit.PathTracer):
            if guiding_options['type'] == 'grid':
                psdr_integrator.preprocess_secondary_edges(psdr_scene, sensor_id, guiding_options['res'], guiding_options['nrounds'])

    
    def forward_ad_mesh_translation(self, mesh_id, scene, render_options, sensor_ids=[0], integrator_id=0):
        cache, drjit_params = self.update_scene_objects(scene, render_options)
        psdr_scene = cache['scene']

        assert len(drjit_params) == 0
        assert len(sensor_ids) == 1

        P = FloatD(0.) 
        drjit.enable_grad(P) 
        psdr_mesh = psdr_scene.param_map[cache['name_map'][mesh_id]]
        psdr_mesh.set_transform(Matrix4fD([[1.,0.,0.,P],[0.,1.,0.,0.],[0.,0.,1.,0.],[0.,0.,0.,1.],]))

        psdr_scene.configure(sensor_ids)

        npass = render_options['npass']
        h, w, c = cache['film']['shape']
        if type(integrator_id) == int:
            psdr_integrator = list(cache['integrators'].values())[integrator_id]
        elif type(integrator_id) == str:
            psdr_integrator = cache['integrators'][integrator_id]
        else:
            raise RuntimeError('integrator_id is invalid: {integrator_id}')

        
        image = to_torch_f(torch.zeros((h * w, c)))
        grad_image = to_torch_f(torch.zeros((h * w, c)))

        self.preprocess_guiding(psdr_integrator, psdr_scene, sensor_ids[0], render_options['guiding_options'])

        for j in range(npass):
            drjit_image = psdr_integrator.renderD(psdr_scene, sensor_ids[0])
            image += to_torch_f(drjit_image.torch()) / npass

            drjit.set_grad(P, 1.0)
            drjit.enqueue(drjit.ADMode.Forward, P)
            drjit.traverse(drjit.cuda.ad.Float, drjit.ADMode.Forward, drjit.ADFlag.ClearInterior)
            drjit_grad_image = drjit.grad(drjit_image)
            grad_image += to_torch_f(drjit_grad_image.torch()) / npass

        image = image.reshape(h, w, c)
        grad_image = grad_image.reshape(h, w, c)
        return image, grad_image

@PSDRJITConnector.register(Integrator)
def process_integrator(name, scene):
    integrator = scene[name]
    cache = scene.cached['psdr_jit']

    if integrator['type'] == 'field':
        psdr_integrator = psdr_jit.FieldExtractionIntegrator(integrator['config']['type'])
        cache['integrators'][name] = psdr_integrator
    elif integrator['type'] == 'collocated':
        psdr_integrator = psdr_jit.CollocatedIntegrator(integrator['config']['intensity'])
        cache['integrators'][name] = psdr_integrator
    elif integrator['type'] == 'path':
        psdr_integrator = psdr_jit.PathTracer(integrator['config']['max_depth'])
        cache['integrators'][name] = psdr_integrator
        if 'hide_emitters' in integrator['config']:
            psdr_integrator.hide_emitters = integrator['config']['hide_emitters']
    else:
        raise RuntimeError(f"unrecognized integrator type: {integrator['type']}")

    return []

@PSDRJITConnector.register(HDRFilm)
def process_hdr_film(name, scene):
    film = scene[name]
    cache = scene.cached['psdr_jit']
    psdr_scene = cache['scene']

    cache['film'] = {
        'shape': (film['height'], film['width'], 3)
    }
    psdr_scene.opts.width = film['width']
    psdr_scene.opts.height = film['height']

    return []

@PSDRJITConnector.register(PerspectiveCamera)
def process_perspective_camera(name, scene):
    sensor = scene[name]
    cache = scene.cached['psdr_jit']
    psdr_scene = cache['scene']

    # Create the object if it has not been created
    if name not in cache['name_map']:
        psdr_sensor = psdr_jit.PerspectiveCamera(sensor['fov'], sensor['near'], sensor['far'])
        psdr_sensor.to_world = Matrix4fD(sensor['to_world'].reshape(1, 4, 4))
        psdr_scene.add_Sensor(psdr_sensor)
        cache['name_map'][name] = f"Sensor[{psdr_scene.num_sensors - 1}]"

    psdr_sensor = psdr_scene.param_map[cache['name_map'][name]]
    
    # Update parameters
    updated = sensor.get_updated()
    if len(updated) > 0:
        for param_name in updated:
            if param_name == "to_world":
                psdr_sensor.to_world = Matrix4fD(sensor['to_world'].reshape(1, 4, 4))
            sensor.params[param_name]['updated'] = False

    # Enable grad for parameters requiring grad
    drjit_params = []
    requiring_grad = sensor.get_requiring_grad()
    if len(requiring_grad) > 0:
        for param_name in requiring_grad:
            if param_name == "to_world":
                drjit_param = psdr_sensor.to_world
                drjit.enable_grad(drjit_param)
                drjit_params.append(drjit_param)

    return drjit_params

@PSDRJITConnector.register(PerspectiveCameraFull)
def process_perspective_camera_full(name, scene):
    sensor = scene[name]
    cache = scene.cached['psdr_jit']
    psdr_scene = cache['scene']

    # Create the object if it has not been created
    if name not in cache['name_map']:
        psdr_sensor = psdr_jit.PerspectiveCamera(sensor['fx'], sensor['fy'], sensor['cx'], sensor['cy'], sensor['near'], sensor['far'])
        psdr_sensor.to_world = Matrix4fD(sensor['to_world'].reshape(1, 4, 4))
        psdr_scene.add_Sensor(psdr_sensor)
        cache['name_map'][name] = f"Sensor[{psdr_scene.num_sensors - 1}]"

    psdr_sensor = psdr_scene.param_map[cache['name_map'][name]]
    
    # Update parameters
    updated = sensor.get_updated()
    if len(updated) > 0:
        for param_name in updated:
            if param_name == "to_world":
                psdr_sensor.to_world = Matrix4fD(sensor['to_world'].reshape(1, 4, 4))
            elif param_name == "fx":
                psdr_sensor.fx = sensor['fx']
            elif param_name == "fy":
                psdr_sensor.fy = sensor['fy']
            elif param_name == "cx":
                psdr_sensor.cx = sensor['cx']
            elif param_name == "cy":
                psdr_sensor.cy = sensor['cy']
            
            sensor.params[param_name]['updated'] = False

    # Enable grad for parameters requiring grad
    drjit_params = []
    requiring_grad = sensor.get_requiring_grad()
    if len(requiring_grad) > 0:
        for param_name in requiring_grad:
            if param_name == "to_world":
                drjit_param = psdr_sensor.to_world
                drjit.enable_grad(drjit_param)
                drjit_params.append(drjit_param)

    return drjit_params

@PSDRJITConnector.register(Mesh)
def process_mesh(name, scene):
    mesh = scene[name]
    cache = scene.cached['psdr_jit']
    psdr_scene = cache['scene']

    # Create the object if it has not been created
    if name not in cache['name_map']:
        # Create its material first
        mat_id = mesh['mat_id']
        if mat_id not in scene:
            raise RuntimeError(f"The material of the mesh {name} doesn't exist: mat_id={mat_id}")
        brdf = scene[mat_id]
        PSDRJITConnector.extensions[type(brdf)](mat_id, scene)

        # TODO: Fix this workaround when psdr-jit updates psdr_mesh.load_raw()
        if mesh['can_change_topology']:
            psdr_mesh = psdr_jit.Mesh()
            psdr_mesh.load_raw(Vector3fC(mesh['v']), Vector3iC(mesh['f']))
            psdr_mesh.use_face_normal = mesh['use_face_normal']

            psdr_emitter = psdr_jit.AreaLight(mesh['radiance'].tolist()) if mesh['is_emitter'] else None
            psdr_scene.add_Mesh(psdr_mesh, mat_id, psdr_emitter)
            psdr_scene.param_map[f"Mesh[{psdr_scene.num_meshes - 1}]"].set_transform(mesh['to_world'].reshape(1, 4, 4))
        else:
            write_mesh('__psdr_jit_tmp__.obj', mesh['v'], mesh['f'], mesh['uv'], mesh['fuv'])
            psdr_emitter = psdr_jit.AreaLight(mesh['radiance'].tolist()) if mesh['is_emitter'] else None
            psdr_scene.add_Mesh('__psdr_jit_tmp__.obj', torch.eye(4).tolist(), mat_id, psdr_emitter)
            psdr_scene.param_map[f"Mesh[{psdr_scene.num_meshes - 1}]"].set_transform(mesh['to_world'].reshape(1, 4, 4))
            os.remove('__psdr_jit_tmp__.obj')
        
        cache['name_map'][name] = f"Mesh[{psdr_scene.num_meshes - 1}]"
        if psdr_emitter:
            cache['name_map'][name + ' emitter'] = f"Emitter[{psdr_scene.get_num_emitters() - 1}]"

    psdr_mesh = psdr_scene.param_map[cache['name_map'][name]]

    # Update parameters
    updated = mesh.get_updated()
    if len(updated) > 0:
        for param_name in updated:
            if param_name == 'v':
                if mesh['can_change_topology']:
                    psdr_mesh.load_raw(Vector3fC(mesh['v']), Vector3iC(mesh['f']))
                else:
                    psdr_mesh.vertex_positions = Vector3fC(mesh['v'])
                    psdr_mesh.face_indices = Vector3iC(mesh['f'])
            elif param_name == 'to_world':
                psdr_mesh.set_transform(Matrix4fD(mesh['to_world'].reshape(1, 4, 4)))
            elif param_name == 'radiance':
                psdr_emitter = psdr_scene.param_map[cache['name_map'][name + ' emitter']]
                psdr_emitter.radiance = mesh['radiance'].tolist()

            mesh.params[param_name]['updated'] = False

    # Enable grad for parameters requiring grad
    drjit_params = []
    requiring_grad = mesh.get_requiring_grad()
    if len(requiring_grad) > 0:
        for param_name in requiring_grad:
            if param_name == 'v':
                drjit_param = psdr_mesh.vertex_positions
                drjit.enable_grad(drjit_param)
                drjit_params.append(drjit_param)

    return drjit_params

def convert_color(color, c, bitmap=True):
    if color.shape == ():
        color = color.tile(c)
    if color.shape == (c,):
        color = color.reshape(1, 1, c)
    h, w, _ = color.shape
    if c == 3:
        color = Vector3fD(color.reshape(-1, c))
        if bitmap:
            color = psdr_jit.Bitmap3fD(w, h, color)
    elif c == 1:
        color = FloatD(color.reshape(-1))
        if bitmap:
            color = psdr_jit.Bitmap1fD(w, h, color)
    else:
        raise RuntimeError("Not support bitmap channel number: {c}")
    return color

@PSDRJITConnector.register(DiffuseBRDF)
def process_diffuse_brdf(name, scene):
    brdf = scene[name]
    cache = scene.cached['psdr_jit']
    psdr_scene = cache['scene']
    
    # Create the object if it has not been created
    if name not in cache['name_map']:
        d = convert_color(brdf['d'], 3)
        psdr_bsdf = psdr_jit.DiffuseBSDF(d)
        psdr_scene.add_BSDF(psdr_bsdf, name)
        cache['name_map'][name] = f"BSDF[id={name}]"

    psdr_brdf = psdr_scene.param_map[cache['name_map'][name]]

    # Update parameters
    updated = brdf.get_updated()
    if len(updated) > 0:
        for param_name in updated:
            if param_name == 'd':
                psdr_brdf.reflectance = convert_color(brdf['d'], 3)
            brdf.params[param_name]['updated'] = False

    # Enable grad for parameters requiring grad
    drjit_params = []
    requiring_grad = brdf.get_requiring_grad()
    if len(requiring_grad) > 0:
        for param_name in requiring_grad:
            if param_name == 'd':
                drjit_param = psdr_brdf.reflectance.data
                drjit.enable_grad(drjit_param)
                drjit_params.append(drjit_param)

    return drjit_params

@PSDRJITConnector.register(MicrofacetBRDF)
def process_microfacet_brdf(name, scene):
    brdf = scene[name]
    cache = scene.cached['psdr_jit']
    psdr_scene = cache['scene']
    
    # Create the object if it has not been created
    if name not in cache['name_map']:
        d = convert_color(brdf['d'], 3)
        s = convert_color(brdf['s'], 3)
        r = convert_color(brdf['r'], 1)

        psdr_bsdf = psdr_jit.MicrofacetBSDF(s, d, r)
        psdr_scene.add_BSDF(psdr_bsdf, name)
        cache['name_map'][name] = f"BSDF[id={name}]"

    psdr_brdf = psdr_scene.param_map[cache['name_map'][name]]

    # Update parameters
    updated = brdf.get_updated()
    if len(updated) > 0:
        for param_name in updated:
            if param_name == 'd':
                psdr_brdf.diffuseReflectance.data = convert_color(brdf['d'], 3, bitmap=False)
            elif param_name == 's':
                psdr_brdf.specularReflectance.data = convert_color(brdf['s'], 3, bitmap=False)
            elif param_name == 'r':
                psdr_brdf.roughness.data = convert_color(brdf['r'], 1, bitmap=False)
            brdf.params[param_name]['updated'] = False

    # Enable grad for parameters requiring grad
    drjit_params = []
    
    def enable_grad(drjit_param):
        drjit.enable_grad(drjit_param)
        drjit_params.append(drjit_param)

    requiring_grad = brdf.get_requiring_grad()
    if len(requiring_grad) > 0:
        for param_name in requiring_grad:
            if param_name == 'd':
                enable_grad(psdr_brdf.diffuseReflectance.data)
            elif param_name == 's':
                enable_grad(psdr_brdf.specularReflectance.data)
            elif param_name == 'r':
                enable_grad(psdr_brdf.roughness.data)

    return drjit_params

@PSDRJITConnector.register(EnvironmentLight)
def process_environment_light(name, scene):
    emitter = scene[name]
    cache = scene.cached['psdr_jit']
    psdr_scene = cache['scene']
    
    # Create the object if it has not been created
    if name not in cache['name_map']:
        radiance = convert_color(emitter['radiance'], 3)

        psdr_emitter = psdr_jit.EnvironmentMap()
        psdr_emitter.radiance = radiance
        psdr_emitter.set_transform(Matrix4fD(emitter['to_world'].reshape(1, 4, 4)))
        psdr_scene.add_EnvironmentMap(psdr_emitter)
        cache['name_map'][name] = f"Emitter[{psdr_scene.get_num_emitters() - 1}]"

    psdr_emitter = psdr_scene.param_map[cache['name_map'][name]]

    # Update parameters
    updated = emitter.get_updated()
    if len(updated) > 0:
        for param_name in updated:
            if param_name == 'radiance':
                psdr_emitter.radiance = convert_color(emitter['radiance'], 3)
            elif param_name == 'to_world':
                psdr_emitter.set_transform(Matrix4fD(emitter['to_world'].reshape(1, 4, 4)))
            emitter.params[param_name]['updated'] = False

    # Enable grad for parameters requiring grad
    drjit_params = []
    
    def enable_grad(drjit_param):
        drjit.enable_grad(drjit_param)
        drjit_params.append(drjit_param)

    requiring_grad = emitter.get_requiring_grad()
    if len(requiring_grad) > 0:
        for param_name in requiring_grad:
            if param_name == 'radiance':
                enable_grad(psdr_emitter.radiance.data)
                
    return drjit_params

@PSDRJITConnector.register(PointLight)
def process_point_light(name, scene):
    pass

# Scene components specfic to psdr-jit
class MicrofacetBRDFPerVertex(ParamGroup):

    def __init__(self, d, s, r):
        super().__init__()
        
        self.add_param('d', to_torch_f(d), is_tensor=True, is_diff=True, help_msg='diffuse reflectance')
        self.add_param('s', to_torch_f(s), is_tensor=True, is_diff=True, help_msg='specular reflectance')
        self.add_param('r', to_torch_f(r), is_tensor=True, is_diff=True, help_msg='roughness')

@PSDRJITConnector.register(MicrofacetBRDFPerVertex)
def process_microfacet_brdf_per_vertex(name, scene):
    brdf = scene[name]
    cache = scene.cached['psdr_jit']
    psdr_scene = cache['scene']
    
    # Create the object if it has not been created
    if name not in cache['name_map']:
        d = Vector3fD(brdf['d'])
        s = Vector3fD(brdf['s'])
        r = Vector1fD(brdf['r'])

        psdr_bsdf = psdr_jit.MicrofacetBSDFPerVertex(s, d, r)
        psdr_scene.add_BSDF(psdr_bsdf, name)
        cache['name_map'][name] = f"BSDF[id={name}]"

    psdr_brdf = psdr_scene.param_map[cache['name_map'][name]]

    # Update parameters
    updated = brdf.get_updated()
    if len(updated) > 0:
        for param_name in updated:
            if param_name == 'd':
                psdr_brdf.diffuseReflectance = Vector3fD(brdf['d'])
            elif param_name == 's':
                psdr_brdf.specularReflectance = Vector3fD(brdf['s'])
            elif param_name == 'r':
                psdr_brdf.roughness= Vector1fD(brdf['r'])
            brdf.params[param_name]['updated'] = False

    # Enable grad for parameters requiring grad
    drjit_params = []
    
    def enable_grad(drjit_param):
        drjit.enable_grad(drjit_param)
        drjit_params.append(drjit_param)

    requiring_grad = brdf.get_requiring_grad()
    if len(requiring_grad) > 0:
        for param_name in requiring_grad:
            if param_name == 'd':
                enable_grad(psdr_brdf.diffuseReflectance)
            elif param_name == 's':
                enable_grad(psdr_brdf.specularReflectance)
            elif param_name == 'r':
                enable_grad(psdr_brdf.roughness)

    return drjit_params<|MERGE_RESOLUTION|>--- conflicted
+++ resolved
@@ -13,12 +13,7 @@
 import torch
 
 import os
-<<<<<<< HEAD
-import time
-
-=======
-from ..utils import Timer
->>>>>>> e6b3ca2f
+
 class PSDRJITConnector(Connector, connector_name='psdr_jit'):
 
     def __init__(self):
@@ -82,14 +77,9 @@
         cache, _ = self.update_scene_objects(scene, render_options)
         psdr_scene = cache['scene']
 
-<<<<<<< HEAD
         with Timer('Forward configure'):
-            cache['scene'].configure(sensor_ids)
-        
-=======
-        psdr_scene.configure(sensor_ids)
-
->>>>>>> e6b3ca2f
+            psdr_scene.configure(sensor_ids)
+
         npass = render_options['npass']
         h, w, c = cache['film']['shape']
         if type(integrator_id) == int:
@@ -99,39 +89,24 @@
         else:
             raise RuntimeError('integrator_id is invalid: {integrator_id}')
 
-<<<<<<< HEAD
         with Timer('Forward'):
             images = []
             for sensor_id in sensor_ids:
                 image = to_torch_f(torch.zeros((h * w, c)))
                 for i in range(npass):
-                    image_pass = integrator.renderC(cache['scene'], sensor_id).torch()
+                    image_pass = integrator.renderC(psdr_scene, sensor_id).torch()
                     image += image_pass / npass
                 image = image.reshape(h, w, c)
                 images.append(image)
-=======
-        images = []
-        for sensor_id in sensor_ids:
-            image = to_torch_f(torch.zeros((h * w, c)))
-            for i in range(npass):
-                image_pass = integrator.renderC(psdr_scene, sensor_id).torch()
-                image += image_pass / npass
-            image = image.reshape(h, w, c)
-            images.append(image)
->>>>>>> e6b3ca2f
 
         return images
         
     def renderD(self, image_grads, scene, render_options, sensor_ids=[0], integrator_id=0):
         cache, drjit_params = self.update_scene_objects(scene, render_options)
-
-<<<<<<< HEAD
+        psdr_scene = cache['scene']
+        
         with Timer('Backward configure', False):
-            cache['scene'].configure(sensor_ids)
-=======
-        psdr_scene = cache['scene']
-        psdr_scene.configure(sensor_ids)
->>>>>>> e6b3ca2f
+            psdr_scene.configure(sensor_ids)
 
         npass = render_options['npass']
         h, w, c = cache['film']['shape']
@@ -144,24 +119,14 @@
         
         param_grads = [torch.zeros_like(scene[param_name]) for param_name in scene.requiring_grad]
 
-<<<<<<< HEAD
         with Timer('Backward'):
             for i, sensor_id in enumerate(sensor_ids):
                 image_grad = Vector3fC(image_grads[i].reshape(-1, 3) / npass)
+                self.preprocess_guiding(psdr_integrator, psdr_scene, sensor_id, render_options['guiding_options'])
                 for j in range(npass):
-                    
-                    image = integrator.renderD(cache['scene'], sensor_id)
+                    image = psdr_integrator.renderD(psdr_scene, sensor_id)
                     tmp = drjit.dot(image_grad, image)
                     drjit.backward(tmp)
-=======
-        for i, sensor_id in enumerate(sensor_ids):
-            image_grad = Vector3fC(image_grads[i].reshape(-1, 3) / npass)
-            self.preprocess_guiding(psdr_integrator, psdr_scene, sensor_id, render_options['guiding_options'])
-            for j in range(npass):
-                image = psdr_integrator.renderD(psdr_scene, sensor_id)
-                tmp = drjit.dot(image_grad, image)
-                drjit.backward(tmp)
->>>>>>> e6b3ca2f
 
                     for param_grad, drjit_param in zip(param_grads, drjit_params):
                         grad = to_torch_f(drjit.grad(drjit_param).torch())
