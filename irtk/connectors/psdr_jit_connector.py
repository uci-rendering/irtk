from ..connector import Connector
from ..scene import *
from ..io import write_mesh
from collections import OrderedDict

import drjit
import psdr_jit
from drjit.scalar import Array3f
from drjit.cuda import Array3f as Vector3fC, Array3i as Vector3iC
from drjit.cuda.ad import Array3f as Vector3fD, Array1f as Vector1fD, Float32 as FloatD, Matrix4f as Matrix4fD, Matrix3f as Matrix3fD
from drjit.cuda.ad import Float32 as FloatD
import torch

import os
import time

class PSDRJITConnector(Connector, connector_name='psdr_jit'):

    def __init__(self):
        super().__init__()
        self.render_time = 0

    def update_scene_objects(self, scene, render_options):
        if 'psdr_jit' in scene.cached:
            cache = scene.cached['psdr_jit']
        else:
            cache = {}
            scene.cached['psdr_jit'] = cache
            cache['scene'] = psdr_jit.Scene()
            cache['name_map'] = {}
            cache['integrators'] = OrderedDict()
            cache['configured'] = False

            def clean_up():
                drjit.flush_malloc_cache()
                drjit.flush_kernel_cache()

            cache['clean_up'] = clean_up

        cache['scene'].opts.spp = render_options['spp']
        cache['scene'].opts.sppe = render_options['sppe']
        cache['scene'].opts.sppse = render_options['sppse']
        cache['scene'].opts.log_level = render_options['log_level']

        drjit_params = []
        for name in scene.components:
            component = scene[name]
            drjit_params += self.extensions[type(component)](name, scene)

        if not cache['configured']:
            cache['scene'].configure() 
            cache['configured'] = True
        
        return scene.cached['psdr_jit'], drjit_params

    def renderC(self, scene, render_options, sensor_ids=[0], integrator_id=0):
        cache, _ = self.update_scene_objects(scene, render_options)

        cache['scene'].configure(sensor_ids)

        npass = render_options['npass']
        h, w, c = cache['film']['shape']
        if type(integrator_id) == int:
            integrator = list(cache['integrators'].values())[integrator_id]
        elif type(integrator_id) == str:
            integrator = cache['integrators'][integrator_id]
        else:
            raise RuntimeError('integrator_id is invalid: {integrator_id}')

        images = []
        for sensor_id in sensor_ids:
            image = to_torch_f(torch.zeros((h * w, c)))
            for i in range(npass):
                t = time.time()
                image_pass = integrator.renderC(cache['scene'], sensor_id).torch()
                self.render_time += time.time() - t
                image += image_pass / npass
            image = image.reshape(h, w, c)
            images.append(image)

        return images
        
    def renderD(self, image_grads, scene, render_options, sensor_ids=[0], integrator_id=0):
        cache, drjit_params = self.update_scene_objects(scene, render_options)

        cache['scene'].configure(sensor_ids)

        npass = render_options['npass']
        h, w, c = cache['film']['shape']
        if type(integrator_id) == int:
            integrator = list(cache['integrators'].values())[integrator_id]
        elif type(integrator_id) == str:
            integrator = cache['integrators'][integrator_id]
        else:
            raise RuntimeError('integrator_id is invalid: {integrator_id}')
        
        param_grads = [torch.zeros_like(scene[param_name]) for param_name in scene.requiring_grad]

        for i, sensor_id in enumerate(sensor_ids):
            image_grad = Vector3fC(image_grads[i].reshape(-1, 3) / npass)
            for j in range(npass):
                t = time.time()
                image = integrator.renderD(cache['scene'], sensor_id)
                tmp = drjit.dot(image_grad, image)
                drjit.backward(tmp)

                for param_grad, drjit_param in zip(param_grads, drjit_params):
                    grad = to_torch_f(drjit.grad(drjit_param).torch())
                    grad = torch.nan_to_num(grad).reshape(param_grad.shape)
                    param_grad += grad
                    
                self.render_time += time.time() - t

        return param_grads       
    
    def forward_ad_mesh_translation(self, mesh_id, scene, render_options, sensor_ids=[0], integrator_id=0):
        cache, drjit_params = self.update_scene_objects(scene, render_options)
        assert len(drjit_params) == 0

        P = FloatD(0.) 
        drjit.enable_grad(P) 
        psdr_mesh = cache['scene'].param_map[cache['name_map'][mesh_id]]
        psdr_mesh.set_transform(Matrix4fD([[1.,0.,0.,P],[0.,1.,0.,0.],[0.,0.,1.,0.],[0.,0.,0.,1.],]))

        cache['scene'].configure(sensor_ids)

        npass = render_options['npass']
        h, w, c = cache['film']['shape']
        if type(integrator_id) == int:
            integrator = list(cache['integrators'].values())[integrator_id]
        elif type(integrator_id) == str:
            integrator = cache['integrators'][integrator_id]
        else:
            raise RuntimeError('integrator_id is invalid: {integrator_id}')

        
        image = to_torch_f(torch.zeros((h * w, c)))
        grad_image = to_torch_f(torch.zeros((h * w, c)))

        for j in range(npass):
            drjit_image = integrator.renderD(cache['scene'], sensor_ids[0])
            image += to_torch_f(drjit_image.torch()) / npass

            drjit.set_grad(P, 1.0)
            drjit.forward_to(drjit_image)
            drjit_grad_image = drjit.grad(drjit_image)
            grad_image += to_torch_f(drjit_grad_image.torch()) / npass

        image = image.reshape(h, w, c)
        grad_image = grad_image.reshape(h, w, c)
        return image, grad_image

@PSDRJITConnector.register(Integrator)
def process_integrator(name, scene):
    integrator = scene[name]
    cache = scene.cached['psdr_jit']

    if integrator['type'] == 'field':
        psdr_integrator = psdr_jit.FieldExtractionIntegrator(integrator['config']['type'])
        cache['integrators'][name] = psdr_integrator
    elif integrator['type'] == 'collocated':
        psdr_integrator = psdr_jit.CollocatedIntegrator(integrator['config']['intensity'])
        cache['integrators'][name] = psdr_integrator
    elif integrator['type'] == 'path':
        psdr_integrator = psdr_jit.PathTracer(integrator['config']['max_depth'])
        cache['integrators'][name] = psdr_integrator
        if 'hide_emitters' in integrator['config']:
            psdr_integrator.hide_emitters = integrator['config']['hide_emitters']
    else:
        raise RuntimeError(f"unrecognized integrator type: {integrator['type']}")

    return []

@PSDRJITConnector.register(HDRFilm)
def process_hdr_film(name, scene):
    film = scene[name]
    cache = scene.cached['psdr_jit']

    cache['film'] = {
        'shape': (film['height'], film['width'], 3)
    }
    cache['scene'].opts.width = film['width']
    cache['scene'].opts.height = film['height']

    return []

@PSDRJITConnector.register(PerspectiveCamera)
def process_perspective_camera(name, scene):
    sensor = scene[name]
    cache = scene.cached['psdr_jit']
    psdr_scene = cache['scene']

    # Create the object if it has not been created
    if name not in cache['name_map']:
        psdr_sensor = psdr_jit.PerspectiveCamera(sensor['fov'], sensor['near'], sensor['far'])
        psdr_sensor.to_world = Matrix4fD(sensor['to_world'].reshape(1, 4, 4))
        psdr_scene.add_Sensor(psdr_sensor)
        cache['name_map'][name] = f"Sensor[{psdr_scene.num_sensors - 1}]"

    psdr_sensor = psdr_scene.param_map[cache['name_map'][name]]
    
    # Update parameters
    updated = sensor.get_updated()
    if len(updated) > 0:
        for param_name in updated:
            if param_name == "to_world":
                psdr_sensor.to_world = Matrix4fD(sensor['to_world'].reshape(1, 4, 4))
            sensor.params[param_name]['updated'] = False

    # Enable grad for parameters requiring grad
    drjit_params = []
    requiring_grad = sensor.get_requiring_grad()
    if len(requiring_grad) > 0:
        for param_name in requiring_grad:
            if param_name == "to_world":
                drjit_param = psdr_sensor.to_world
                drjit.enable_grad(drjit_param)
                drjit_params.append(drjit_param)

    return drjit_params

@PSDRJITConnector.register(PerspectiveCameraFull)
def process_perspective_camera_full(name, scene):
    sensor = scene[name]
    cache = scene.cached['psdr_jit']
    psdr_scene = cache['scene']

    # Create the object if it has not been created
    if name not in cache['name_map']:
        psdr_sensor = psdr_jit.PerspectiveCamera(sensor['fx'], sensor['fy'], sensor['cx'], sensor['cy'], sensor['near'], sensor['far'])
        psdr_sensor.to_world = Matrix4fD(sensor['to_world'].reshape(1, 4, 4))
        psdr_scene.add_Sensor(psdr_sensor)
        cache['name_map'][name] = f"Sensor[{psdr_scene.num_sensors - 1}]"

    psdr_sensor = psdr_scene.param_map[cache['name_map'][name]]
    
    # Update parameters
    updated = sensor.get_updated()
    if len(updated) > 0:
        for param_name in updated:
            if param_name == "to_world":
                psdr_sensor.to_world = Matrix4fD(sensor['to_world'].reshape(1, 4, 4))
            sensor.params[param_name]['updated'] = False

    # Enable grad for parameters requiring grad
    drjit_params = []
    requiring_grad = sensor.get_requiring_grad()
    if len(requiring_grad) > 0:
        for param_name in requiring_grad:
            if param_name == "to_world":
                drjit_param = psdr_sensor.to_world
                drjit.enable_grad(drjit_param)
                drjit_params.append(drjit_param)

    return drjit_params

@PSDRJITConnector.register(Mesh)
def process_mesh(name, scene):
    mesh = scene[name]
    cache = scene.cached['psdr_jit']
    psdr_scene = cache['scene']

    # Create the object if it has not been created
    if name not in cache['name_map']:
        # Create its material first
        mat_id = mesh['mat_id']
        if mat_id not in scene:
            raise RuntimeError(f"The material of the mesh {name} doesn't exist: mat_id={mat_id}")
        brdf = scene[mat_id]
        PSDRJITConnector.extensions[type(brdf)](mat_id, scene)

        # TODO: Fix this workaround when psdr-jit updates psdr_mesh.load_raw()
        if mesh['can_change_topology']:
            psdr_mesh = psdr_jit.Mesh()
            psdr_mesh.load_raw(Vector3fC(mesh['v']), Vector3iC(mesh['f']))
            psdr_mesh.use_face_normal = mesh['use_face_normal']

            psdr_emitter = psdr_jit.AreaLight(mesh['radiance'].tolist()) if mesh['is_emitter'] else None
            psdr_scene.add_Mesh(psdr_mesh, mat_id, psdr_emitter)
        else:
            write_mesh('__psdr_jit_tmp__.obj', mesh['v'], mesh['f'], mesh['uv'], mesh['fuv'])
            psdr_emitter = psdr_jit.AreaLight(mesh['radiance'].tolist()) if mesh['is_emitter'] else None
            psdr_scene.add_Mesh('__psdr_jit_tmp__.obj', torch.eye(4).tolist(), mat_id, psdr_emitter)
            psdr_scene.param_map[f"Mesh[{psdr_scene.num_meshes - 1}]"].set_transform(mesh['to_world'].reshape(1, 4, 4))
            os.remove('__psdr_jit_tmp__.obj')
        
        cache['name_map'][name] = f"Mesh[{psdr_scene.num_meshes - 1}]"
        if psdr_emitter:
            cache['name_map'][name + ' emitter'] = f"Emitter[{psdr_scene.get_num_emitters() - 1}]"

    psdr_mesh = psdr_scene.param_map[cache['name_map'][name]]

    # Update parameters
    updated = mesh.get_updated()
    if len(updated) > 0:
        for param_name in updated:
            if param_name == 'v':
                if mesh['can_change_topology']:
                    psdr_mesh.load_raw(Vector3fC(mesh['v']), Vector3iC(mesh['f']))
                else:
                    psdr_mesh.vertex_positions = Vector3fC(mesh['v'])
                    psdr_mesh.face_indices = Vector3iC(mesh['f'])
            elif param_name == 'to_world':
                psdr_mesh.set_transform(Matrix4fD(mesh['to_world'].reshape(1, 4, 4)))
            elif param_name == 'radiance':
                psdr_emitter = psdr_scene.param_map[cache['name_map'][name + ' emitter']]
                psdr_emitter.radiance = mesh['radiance'].tolist()

            mesh.params[param_name]['updated'] = False

    # Enable grad for parameters requiring grad
    drjit_params = []
    requiring_grad = mesh.get_requiring_grad()
    if len(requiring_grad) > 0:
        for param_name in requiring_grad:
            if param_name == 'v':
                drjit_param = psdr_mesh.vertex_positions
                drjit.enable_grad(drjit_param)
                drjit_params.append(drjit_param)

    return drjit_params

def convert_color(color, c, bitmap=True):
    if color.shape == ():
        color = color.tile(c)
    if color.shape == (c,):
        color = color.reshape(1, 1, c)
    h, w, _ = color.shape
    if c == 3:
        color = Vector3fD(color.reshape(-1, c))
        if bitmap:
            color = psdr_jit.Bitmap3fD(w, h, color)
    elif c == 1:
        color = FloatD(color.reshape(-1))
        if bitmap:
            color = psdr_jit.Bitmap1fD(w, h, color)
    else:
        raise RuntimeError("Not support bitmap channel number: {c}")
    return color

@PSDRJITConnector.register(DiffuseBRDF)
def process_diffuse_brdf(name, scene):
    brdf = scene[name]
    cache = scene.cached['psdr_jit']
    psdr_scene = cache['scene']
    
    # Create the object if it has not been created
    if name not in cache['name_map']:
        d = convert_color(brdf['d'], 3)
        psdr_bsdf = psdr_jit.DiffuseBSDF(d)
        psdr_scene.add_BSDF(psdr_bsdf, name)
        cache['name_map'][name] = f"BSDF[id={name}]"

    psdr_brdf = psdr_scene.param_map[cache['name_map'][name]]

    # Update parameters
    updated = brdf.get_updated()
    if len(updated) > 0:
        for param_name in updated:
            if param_name == 'd':
                psdr_brdf.reflectance = convert_color(brdf['d'], 3)
            brdf.params[param_name]['updated'] = False

    # Enable grad for parameters requiring grad
    drjit_params = []
    requiring_grad = brdf.get_requiring_grad()
    if len(requiring_grad) > 0:
        for param_name in requiring_grad:
            if param_name == 'd':
                drjit_param = psdr_brdf.reflectance.data
                drjit.enable_grad(drjit_param)
                drjit_params.append(drjit_param)

    return drjit_params

@PSDRJITConnector.register(MicrofacetBRDF)
def process_microfacet_brdf(name, scene):
    brdf = scene[name]
    cache = scene.cached['psdr_jit']
    psdr_scene = cache['scene']
    
    # Create the object if it has not been created
    if name not in cache['name_map']:
        d = convert_color(brdf['d'], 3)
        s = convert_color(brdf['s'], 3)
        r = convert_color(brdf['r'], 1)

        psdr_bsdf = psdr_jit.MicrofacetBSDF(s, d, r)
        psdr_scene.add_BSDF(psdr_bsdf, name)
        cache['name_map'][name] = f"BSDF[id={name}]"

    psdr_brdf = psdr_scene.param_map[cache['name_map'][name]]

    # Update parameters
    updated = brdf.get_updated()
    if len(updated) > 0:
        for param_name in updated:
            if param_name == 'd':
                psdr_brdf.diffuseReflectance.data = convert_color(brdf['d'], 3, bitmap=False)
            elif param_name == 's':
                psdr_brdf.specularReflectance.data = convert_color(brdf['s'], 3, bitmap=False)
            elif param_name == 'r':
                psdr_brdf.roughness.data = convert_color(brdf['r'], 1, bitmap=False)
            brdf.params[param_name]['updated'] = False

    # Enable grad for parameters requiring grad
    drjit_params = []
    
    def enable_grad(drjit_param):
        drjit.enable_grad(drjit_param)
        drjit_params.append(drjit_param)

    requiring_grad = brdf.get_requiring_grad()
    if len(requiring_grad) > 0:
        for param_name in requiring_grad:
            if param_name == 'd':
                enable_grad(psdr_brdf.diffuseReflectance.data)
            elif param_name == 's':
                enable_grad(psdr_brdf.specularReflectance.data)
            elif param_name == 'r':
                enable_grad(psdr_brdf.roughness.data)

    return drjit_params

@PSDRJITConnector.register(EnvironmentLight)
def process_environment_light(name, scene):
    emitter = scene[name]
    cache = scene.cached['psdr_jit']
    psdr_scene = cache['scene']
    
    # Create the object if it has not been created
    if name not in cache['name_map']:
        radiance = convert_color(emitter['radiance'], 3)

        psdr_emitter = psdr_jit.EnvironmentMap()
        psdr_emitter.radiance = radiance
        psdr_emitter.set_transform(Matrix4fD(emitter['to_world'].reshape(1, 4, 4)))
        psdr_scene.add_EnvironmentMap(psdr_emitter)
        cache['name_map'][name] = f"Emitter[{psdr_scene.get_num_emitters() - 1}]"

    psdr_emitter = psdr_scene.param_map[cache['name_map'][name]]

    # Update parameters
    updated = emitter.get_updated()
    if len(updated) > 0:
        for param_name in updated:
            if param_name == 'radiance':
                psdr_emitter.radiance = convert_color(emitter['radiance'], 3)
            elif param_name == 'to_world':
                psdr_emitter.set_transform(Matrix4fD(emitter['to_world'].reshape(1, 4, 4)))
            emitter.params[param_name]['updated'] = False

    # Enable grad for parameters requiring grad
    drjit_params = []
    
    def enable_grad(drjit_param):
        drjit.enable_grad(drjit_param)
        drjit_params.append(drjit_param)

    requiring_grad = emitter.get_requiring_grad()
    if len(requiring_grad) > 0:
        for param_name in requiring_grad:
            if param_name == 'radiance':
                enable_grad(psdr_emitter.radiance.data)
                
    return drjit_params

<<<<<<< HEAD
@PSDRJITConnector.register(PointLight)
def process_point_light(name, scene):
    pass
=======

# Scene components specfic to psdr-jit
class MicrofacetBRDFPerVertex(ParamGroup):

    def __init__(self, d, s, r):
        super().__init__()
        
        self.add_param('d', to_torch_f(d), is_tensor=True, is_diff=True, help_msg='diffuse reflectance')
        self.add_param('s', to_torch_f(s), is_tensor=True, is_diff=True, help_msg='specular reflectance')
        self.add_param('r', to_torch_f(r), is_tensor=True, is_diff=True, help_msg='roughness')

@PSDRJITConnector.register(MicrofacetBRDFPerVertex)
def process_microfacet_brdf_per_vertex(name, scene):
    brdf = scene[name]
    cache = scene.cached['psdr_jit']
    psdr_scene = cache['scene']
    
    # Create the object if it has not been created
    if name not in cache['name_map']:
        d = Vector3fD(brdf['d'])
        s = Vector3fD(brdf['s'])
        r = Vector1fD(brdf['r'])

        psdr_bsdf = psdr_jit.MicrofacetBSDFPerVertex(s, d, r)
        psdr_scene.add_BSDF(psdr_bsdf, name)
        cache['name_map'][name] = f"BSDF[id={name}]"

    psdr_brdf = psdr_scene.param_map[cache['name_map'][name]]

    # Update parameters
    updated = brdf.get_updated()
    if len(updated) > 0:
        for param_name in updated:
            if param_name == 'd':
                psdr_brdf.diffuseReflectance = Vector3fD(brdf['d'])
            elif param_name == 's':
                psdr_brdf.specularReflectance = Vector3fD(brdf['s'])
            elif param_name == 'r':
                psdr_brdf.roughness= Vector1fD(brdf['r'])
            brdf.params[param_name]['updated'] = False

    # Enable grad for parameters requiring grad
    drjit_params = []
    
    def enable_grad(drjit_param):
        drjit.enable_grad(drjit_param)
        drjit_params.append(drjit_param)

    requiring_grad = brdf.get_requiring_grad()
    if len(requiring_grad) > 0:
        for param_name in requiring_grad:
            if param_name == 'd':
                enable_grad(psdr_brdf.diffuseReflectance)
            elif param_name == 's':
                enable_grad(psdr_brdf.specularReflectance)
            elif param_name == 'r':
                enable_grad(psdr_brdf.roughness)

    return drjit_params
>>>>>>> cc2eb9fd
<|MERGE_RESOLUTION|>--- conflicted
+++ resolved
@@ -465,11 +465,9 @@
                 
     return drjit_params
 
-<<<<<<< HEAD
 @PSDRJITConnector.register(PointLight)
 def process_point_light(name, scene):
     pass
-=======
 
 # Scene components specfic to psdr-jit
 class MicrofacetBRDFPerVertex(ParamGroup):
@@ -528,5 +526,4 @@
             elif param_name == 'r':
                 enable_grad(psdr_brdf.roughness)
 
-    return drjit_params
->>>>>>> cc2eb9fd
+    return drjit_params