--- conflicted
+++ resolved
@@ -1,6 +1,3 @@
-<<<<<<< HEAD
-# from .psdr_jit_connector import PSDRJITConnector
-=======
 try:
     from .psdr_jit_connector import PSDRJITConnector
 except:
@@ -10,4 +7,23 @@
     from .psdr_enzyme_connector import PSDREnzymeConnector
 except:
     pass
->>>>>>> 58541271
+
+try:
+    from .pytorch3d_connector import PyTorch3DConnector
+except:
+    pass
+
+try:
+    from .nvdiffrast_connector import NvdiffrastConnector
+except:
+    pass
+
+try:
+    from .mitsuba_connector import MitsubaConnector
+except:
+    pass
+
+try:
+    from .redner_connector import RednerConnector
+except:
+    pass