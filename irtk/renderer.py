--- conflicted
+++ resolved
@@ -1,9 +1,4 @@
-<<<<<<< HEAD
-from __future__ import annotations
-from typing import List, Union, Any
-=======
 from typing import List, Dict, Union, Any
->>>>>>> afc3e6ee
 from .connector import get_connector, Connector
 from .scene import Scene
 from .config import *
