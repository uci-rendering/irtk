from .io import to_numpy

import time
<<<<<<< HEAD
=======
from pathlib import Path

>>>>>>> cc2eb9fd
import numpy as np
import matplotlib.pyplot as plt
from matplotlib.colorbar import ColorbarBase
from matplotlib.colors import LinearSegmentedColormap, Normalize

class Timer:
    def __init__(self, label):
        self.label = label

    def __enter__(self):
        self.start_time = time.time()

    def __exit__(self, exc_type, exc_val, exc_tb):
        elapsed_time = time.time() - self.start_time
        print(f"[{self.label}] Elapsed time: {elapsed_time} seconds")
<<<<<<< HEAD
        
def apply_pmkmp_cm(image, vmin=0, vmax=1):
    """
    Apply the pmkmp color map to an image.
    The image should be an np.array of shape [H, W].
    """
    cubicL = np.loadtxt("irt/cubicL.txt")
    cm = LinearSegmentedColormap.from_list("cubicL", cubicL, N=256)
    norm = Normalize(vmin, vmax)
    return cm(norm(image))
=======

def apply_pmkmp_cm(image, vmin=0, vmax=1):
    """
    Apply the pmkmp color map to an image.
    The image should be an np.array of shape [H, W, 3].
    """
    gray_cm = plt.get_cmap('gray')

    cubicL_path = Path(__file__).parent / 'data' / 'cubicL.txt' 
    cubicL = np.loadtxt(cubicL_path)
    pmkmp_cm = LinearSegmentedColormap.from_list("cubicL", cubicL, N=256)

    norm = Normalize(vmin, vmax)
    image = norm(to_numpy(image))

    gray_image = gray_cm(image)[:, :, 0, 0]
    pmkmp_image = pmkmp_cm(gray_image)

    return pmkmp_image
>>>>>>> cc2eb9fd

def get_pmkmp_color_bar(cb_path='colorbar.png'):
    """
    Save an example pmkmp color bar to cb_path.
    """
<<<<<<< HEAD
    cubicL = np.loadtxt("irt/cubicL.txt")
=======
    cubicL_path = Path(__file__).parent / 'data' / 'cubicL.txt' 
    cubicL = np.loadtxt(cubicL_path)
>>>>>>> cc2eb9fd
    cm = LinearSegmentedColormap.from_list("cubicL", cubicL, N=256)
    fig = plt.figure()
    ax = fig.add_axes([0.05, 0.80, 0.9, 0.1])
    cb = ColorbarBase(ax, orientation='horizontal', 
                                cmap=cm)
    plt.savefig(cb_path, bbox_inches='tight')<|MERGE_RESOLUTION|>--- conflicted
+++ resolved
@@ -1,11 +1,8 @@
 from .io import to_numpy
 
 import time
-<<<<<<< HEAD
-=======
 from pathlib import Path
 
->>>>>>> cc2eb9fd
 import numpy as np
 import matplotlib.pyplot as plt
 from matplotlib.colorbar import ColorbarBase
@@ -21,18 +18,6 @@
     def __exit__(self, exc_type, exc_val, exc_tb):
         elapsed_time = time.time() - self.start_time
         print(f"[{self.label}] Elapsed time: {elapsed_time} seconds")
-<<<<<<< HEAD
-        
-def apply_pmkmp_cm(image, vmin=0, vmax=1):
-    """
-    Apply the pmkmp color map to an image.
-    The image should be an np.array of shape [H, W].
-    """
-    cubicL = np.loadtxt("irt/cubicL.txt")
-    cm = LinearSegmentedColormap.from_list("cubicL", cubicL, N=256)
-    norm = Normalize(vmin, vmax)
-    return cm(norm(image))
-=======
 
 def apply_pmkmp_cm(image, vmin=0, vmax=1):
     """
@@ -52,18 +37,13 @@
     pmkmp_image = pmkmp_cm(gray_image)
 
     return pmkmp_image
->>>>>>> cc2eb9fd
 
 def get_pmkmp_color_bar(cb_path='colorbar.png'):
     """
     Save an example pmkmp color bar to cb_path.
     """
-<<<<<<< HEAD
-    cubicL = np.loadtxt("irt/cubicL.txt")
-=======
     cubicL_path = Path(__file__).parent / 'data' / 'cubicL.txt' 
     cubicL = np.loadtxt(cubicL_path)
->>>>>>> cc2eb9fd
     cm = LinearSegmentedColormap.from_list("cubicL", cubicL, N=256)
     fig = plt.figure()
     ax = fig.add_axes([0.05, 0.80, 0.9, 0.1])
