[build-system]
requires = ["flit_core >=3.2,<4"]
build-backend = "flit_core.buildapi"

[project]
name = "irtk"
authors = [{name = "Guangyan Cai", email = "gcai3@uci.edu"}]
readme = "README.md"
dynamic = ["version", "description"]
requires-python = ">=3.8"
dependencies = [
    'imageio >= 2.27.0',
    'imageio_ffmpeg',
    'numpy',
    'gin-config',
    'gpytoolbox',
    'trimesh',
<<<<<<< HEAD
    'chamferdist==1.0.0',
=======
    'chamferdist == 1.0.0',
    'matplotlib',
>>>>>>> cc2eb9fd
]

[project.urls]
Home = "https://github.com/uci-rendering/inv-render-toolkit"

[tool.flit.sdist]
exclude = [
    "examples/",
    "project_template/"
]<|MERGE_RESOLUTION|>--- conflicted
+++ resolved
@@ -15,12 +15,8 @@
     'gin-config',
     'gpytoolbox',
     'trimesh',
-<<<<<<< HEAD
-    'chamferdist==1.0.0',
-=======
     'chamferdist == 1.0.0',
     'matplotlib',
->>>>>>> cc2eb9fd
 ]
 
 [project.urls]
